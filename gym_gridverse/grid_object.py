--- conflicted
+++ resolved
@@ -75,11 +75,10 @@
         """ A (3,) array representation of the object """
         return np.array([self.type_index, self.state_index, self.color.value])
 
-<<<<<<< HEAD
     @abc.abstractmethod
     def render_as_char(self) -> str:
         """ A single char representation of the object"""
-=======
+
     def __eq__(self, other) -> bool:
         if not isinstance(other, GridObject):
             return NotImplemented
@@ -116,7 +115,9 @@
 
     def actuate(self, state: State) -> None:
         pass
->>>>>>> 33c3f866
+
+    def render_as_char(self) -> str:
+        return "H"
 
 
 class Floor(GridObject):
